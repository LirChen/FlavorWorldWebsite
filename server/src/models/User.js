const mongoose = require('mongoose');

const UserSchema = new mongoose.Schema({
  fullName: { type: String, required: true },
  email: { type: String, required: true, unique: true },
  password: { type: String, required: true },
  bio: { type: String, maxlength: 500 },
  avatar: { type: String, maxlength: 10000000 },
  followers: [{ type: String }],
  following: [{ type: String }]
}, { timestamps: true });

<<<<<<< HEAD
const User = mongoose.models.User || mongoose.model('User', userSchema);
module.exports = User;
=======
module.exports = mongoose.model('User', UserSchema);
>>>>>>> 85afc6f3
<|MERGE_RESOLUTION|>--- conflicted
+++ resolved
@@ -10,9 +10,4 @@
   following: [{ type: String }]
 }, { timestamps: true });
 
-<<<<<<< HEAD
-const User = mongoose.models.User || mongoose.model('User', userSchema);
-module.exports = User;
-=======
-module.exports = mongoose.model('User', UserSchema);
->>>>>>> 85afc6f3
+module.exports = mongoose.model('User', UserSchema);