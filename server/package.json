{
  "name": "server",
  "version": "1.0.0",
  "main": "server.js",
  "scripts": {
<<<<<<< HEAD
    "start": "node src/index.js",
    "test": "vitest",
    "test:watch": "vitest --watch",
    "test:coverage": "vitest --coverage"
=======
    "start": "node server.js",
    "test": "echo \"Error: no test specified\" && exit 1"
>>>>>>> 85afc6f3
  },
  "keywords": [],
  "author": "",
  "license": "ISC",
  "description": "",
  "dependencies": {
    "bcrypt": "^6.0.0",
    "bcryptjs": "^3.0.2",
    "cors": "^2.8.5",
    "dotenv": "^17.2.2",
    "express": "^5.1.0",
    "jsonwebtoken": "^9.0.2",
    "mongoose": "^8.17.1",
    "multer": "^2.0.2",
    "nodemailer": "^7.0.5",
    "socket.io": "^4.8.1"
  },
  "devDependencies": {
    "mongodb-memory-server": "^10.2.1",
    "supertest": "^7.1.4",
    "vitest": "^3.2.4"
  }
}<|MERGE_RESOLUTION|>--- conflicted
+++ resolved
@@ -3,15 +3,8 @@
   "version": "1.0.0",
   "main": "server.js",
   "scripts": {
-<<<<<<< HEAD
-    "start": "node src/index.js",
-    "test": "vitest",
-    "test:watch": "vitest --watch",
-    "test:coverage": "vitest --coverage"
-=======
     "start": "node server.js",
     "test": "echo \"Error: no test specified\" && exit 1"
->>>>>>> 85afc6f3
   },
   "keywords": [],
   "author": "",
