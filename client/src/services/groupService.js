--- conflicted
+++ resolved
@@ -2,15 +2,8 @@
 
 class GroupService {
   constructor() {
-<<<<<<< HEAD
     this.baseURL = 'http://localhost:3000/api'; 
     
-=======
-    this.baseURL = import.meta.env.VITE_API_URL
-      ? `${import.meta.env.VITE_API_URL}/api`
-      : 'http://localhost:3000/api';
-
->>>>>>> a46021e1
     this.axiosInstance = axios.create({
       baseURL: this.baseURL,
       timeout: 120000,
@@ -845,12 +838,10 @@
 
       console.log('Groups fetched for discover');
       
-      // סנן קבוצות שהמשתמש לא חבר בהן
       const nonMemberGroups = response.data.filter(group => 
         !this.isMember(group, userId)
       );
       
-      // בחר מדגם רנדומלי של קבוצות
       const shuffled = nonMemberGroups.sort(() => 0.5 - Math.random());
       const discoverGroups = shuffled.slice(0, limit);
       
@@ -877,7 +868,6 @@
     }
   }
 
-  // פונקציות עזר חדשות לטיפול בקבצים ב-React
   createImageFile(inputElement) {
     return new Promise((resolve) => {
       if (inputElement.files && inputElement.files[0]) {
